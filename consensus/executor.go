--- conflicted
+++ resolved
@@ -48,7 +48,6 @@
 	evSize := int64(0)
 	vset := e.chain.GetValidatorsByHash(parent.ProposedBlock.NextValidatorsHash())
 	maxDataBytes := cmttypes.MaxDataBytes(maxBytes, evSize, vset.Size())
-<<<<<<< HEAD
 	proposerAddr, validator := vset.GetByIndex(int32(proposerIndex))
 
 	executables := e.txPool.Executables()
@@ -63,13 +62,6 @@
 		MaxTxBytes:         maxDataBytes,
 		Txs:                txs,
 		LocalLastCommit:    v2.ExtendedCommitInfo{Round: round, Votes: []v2.ExtendedVoteInfo{{Validator: cmttypes.TM2PB.Validator(validator)}}},
-=======
-	proposerAddr, _ := vset.GetByIndex(int32(proposerIndex))
-	return e.proxyApp.PrepareProposal(context.TODO(), &v2.PrepareProposalRequest{
-		MaxTxBytes:         maxDataBytes,
-		Txs:                make([][]byte, 0),
-		LocalLastCommit:    *commitInfo,
->>>>>>> 059e291d
 		Misbehavior:        make([]v2.Misbehavior, 0), // FIXME: track the misbehavior and preppare the evidence
 		Height:             int64(parent.Height) + 1,
 		Time:               time.Now(),
